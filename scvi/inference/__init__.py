from .posterior import Posterior
from .trainer import Trainer
from .inference import (
    UnsupervisedTrainer,
    AdapterTrainer,
)
from .annotation import (
    JointSemiSupervisedTrainer,
    SemiSupervisedTrainer,
    AlternateSemiSupervisedTrainer,
    ClassifierTrainer
)
from .fish import TrainerFish
<<<<<<< HEAD
from .cite import CiteTrainer, CitePosterior

__all__ = ['Trainer',
           'Posterior',
           'TrainerFish',
           'UnsupervisedTrainer',
           'AdapterTrainer',
           'JointSemiSupervisedTrainer',
           'SemiSupervisedTrainer',
           'AlternateSemiSupervisedTrainer',
           'ClassifierTrainer',
           'CiteTrainer',
           'CitePosterior'
           ]
=======
from .autotune import auto_tune_scvi_model, hyperopt_worker, launch_workers

__all__ = [
    'Trainer',
    'Posterior',
    'TrainerFish',
    'UnsupervisedTrainer',
    'AdapterTrainer',
    'JointSemiSupervisedTrainer',
    'SemiSupervisedTrainer',
    'AlternateSemiSupervisedTrainer',
    'ClassifierTrainer',
    'auto_tune_scvi_model',
    'hyperopt_worker',
    'launch_workers',
]
>>>>>>> 58ab1799
<|MERGE_RESOLUTION|>--- conflicted
+++ resolved
@@ -11,22 +11,7 @@
     ClassifierTrainer
 )
 from .fish import TrainerFish
-<<<<<<< HEAD
 from .cite import CiteTrainer, CitePosterior
-
-__all__ = ['Trainer',
-           'Posterior',
-           'TrainerFish',
-           'UnsupervisedTrainer',
-           'AdapterTrainer',
-           'JointSemiSupervisedTrainer',
-           'SemiSupervisedTrainer',
-           'AlternateSemiSupervisedTrainer',
-           'ClassifierTrainer',
-           'CiteTrainer',
-           'CitePosterior'
-           ]
-=======
 from .autotune import auto_tune_scvi_model, hyperopt_worker, launch_workers
 
 __all__ = [
@@ -39,8 +24,9 @@
     'SemiSupervisedTrainer',
     'AlternateSemiSupervisedTrainer',
     'ClassifierTrainer',
+    'CiteTrainer',
+    'CitePosterior',
     'auto_tune_scvi_model',
     'hyperopt_worker',
     'launch_workers',
-]
->>>>>>> 58ab1799
+]