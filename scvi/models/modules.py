import collections
from typing import Iterable

import torch
from torch import nn as nn
from torch.distributions import Normal

from scvi.models.utils import one_hot


class FCLayers(nn.Module):
    r"""A helper class to build fully-connected layers for a neural network.

    :param n_in: The dimensionality of the input
    :param n_out: The dimensionality of the output
    :param n_cat_list: A list containing, for each category of interest,
                 the number of categories. Each category will be
                 included using a one-hot encoding.
    :param n_layers: The number of fully-connected hidden layers
    :param n_hidden: The number of nodes per hidden layer
    :param dropout_rate: Dropout rate to apply to each of the hidden layers
    """

    def __init__(
        self,
        n_in: int,
        n_out: int,
        n_cat_list: Iterable[int] = None,
        n_layers: int = 1,
        n_hidden: int = 128,
        dropout_rate: float = 0.1,
        use_batch_norm=True,
        use_relu=True,
        bias=True,
    ):
        super().__init__()
        layers_dim = [n_in] + (n_layers - 1) * [n_hidden] + [n_out]

        if n_cat_list is not None:
            # n_cat = 1 will be ignored
            self.n_cat_list = [n_cat if n_cat > 1 else 0 for n_cat in n_cat_list]
        else:
            self.n_cat_list = []

<<<<<<< HEAD
        self.fc_layers = nn.Sequential(
            collections.OrderedDict(
                [
                    (
                        "Layer {}".format(i),
                        nn.Sequential(
                            nn.Linear(n_in + sum(self.n_cat_list), n_out, bias=bias),
                            nn.BatchNorm1d(n_out, momentum=0.01, eps=0.001)
                            if use_batch_norm
                            else None,
                            nn.ReLU() if use_relu else None,
                            nn.Dropout(p=dropout_rate) if dropout_rate > 0 else None,
                        ),
                    )
                    for i, (n_in, n_out) in enumerate(
                        zip(layers_dim[:-1], layers_dim[1:])
                    )
                ]
            )
        )
=======
        self.fc_layers = nn.Sequential(collections.OrderedDict(
            [('Layer {}'.format(i), nn.Sequential(
                nn.Linear(n_in + sum(self.n_cat_list), n_out),
                # Below, 0.01 and 0.001 are the default values for `momentum` and `eps` from
                # the tensorflow implementation of batch norm; we're using those settings
                # here too so that the results match our old tensorflow code. The default
                # setting from pytorch would probably be fine too but we haven't tested that.
                nn.BatchNorm1d(n_out, momentum=.01, eps=0.001) if use_batch_norm else None,
                nn.ReLU(),
                nn.Dropout(p=dropout_rate) if dropout_rate > 0 else None))
             for i, (n_in, n_out) in enumerate(zip(layers_dim[:-1], layers_dim[1:]))]))
>>>>>>> ebd36c1b

    def forward(self, x: torch.Tensor, *cat_list: int):
        r"""Forward computation on ``x``.

        :param x: tensor of values with shape ``(n_in,)``
        :param cat_list: list of category membership(s) for this sample
        :return: tensor of shape ``(n_out,)``
        :rtype: :py:class:`torch.Tensor`
        """
        one_hot_cat_list = []  # for generality in this list many indices useless.
        assert len(self.n_cat_list) <= len(
            cat_list
        ), "nb. categorical args provided doesn't match init. params."
        for n_cat, cat in zip(self.n_cat_list, cat_list):
            assert not (
                n_cat and cat is None
            ), "cat not provided while n_cat != 0 in init. params."
            if n_cat > 1:  # n_cat = 1 will be ignored - no additional information
                if cat.size(1) != n_cat:
                    one_hot_cat = one_hot(cat, n_cat)
                else:
                    one_hot_cat = cat  # cat has already been one_hot encoded
                one_hot_cat_list += [one_hot_cat]
        for layers in self.fc_layers:
            for layer in layers:
                if layer is not None:
                    if isinstance(layer, nn.BatchNorm1d):
                        if x.dim() == 3:
                            x = torch.cat(
                                [(layer(slice_x)).unsqueeze(0) for slice_x in x], dim=0
                            )
                        else:
                            x = layer(x)
                    else:
                        if isinstance(layer, nn.Linear):
                            if x.dim() == 3:
                                one_hot_cat_list = [
                                    o.unsqueeze(0).expand(
                                        (x.size(0), o.size(0), o.size(1))
                                    )
                                    for o in one_hot_cat_list
                                ]
                            x = torch.cat((x, *one_hot_cat_list), dim=-1)
                        x = layer(x)
        return x


# Encoder
class Encoder(nn.Module):
    r"""Encodes data of ``n_input`` dimensions into a latent space of ``n_output``
    dimensions using a fully-connected neural network of ``n_hidden`` layers.
    :param n_input: The dimensionality of the input (data space)
    :param n_output: The dimensionality of the output (latent space)
    :param n_cat_list: A list containing the number of categories
                       for each category of interest. Each category will be
                       included using a one-hot encoding
    :param n_layers: The number of fully-connected hidden layers
    :param n_hidden: The number of nodes per hidden layer
    :dropout_rate: Dropout rate to apply to each of the hidden layers
    :distribution: Distribution of the latent space, one of
    
        * ``'normal'`` - Normal distribution
        * ``'ln'`` - Logistic Normal distribution
    """

    def __init__(
        self,
        n_input: int,
        n_output: int,
        n_cat_list: Iterable[int] = None,
        n_layers: int = 1,
        n_hidden: int = 128,
        dropout_rate: float = 0.1,
        distribution: str = "normal",
    ):
        super().__init__()

        self.encoder = FCLayers(
            n_in=n_input,
            n_out=n_hidden,
            n_cat_list=n_cat_list,
            n_layers=n_layers,
            n_hidden=n_hidden,
            dropout_rate=dropout_rate,
        )
        self.mean_encoder = nn.Linear(n_hidden, n_output)
        self.var_encoder = nn.Linear(n_hidden, n_output)
        self.distribution = distribution
        if distribution == "gsm":
            self.transformation = nn.Sequential(nn.Linear(n_output, n_output),
                                                nn.Softmax(dim=-1))
        if distribution == "ln":
            self.transformation = nn.Softmax(dim=-1)

    def reparameterize_normal(self, mu, var):
        return Normal(mu, var.sqrt()).rsample()

    def reparameterize_transformation(self, mu, var):
        epsilon = Normal(torch.zeros_like(mu), torch.ones_like(var)).rsample()
        z = self.transformation(mu + torch.sqrt(var) * epsilon)
        return z

    def forward(self, x: torch.Tensor, *cat_list: int):
        r"""The forward computation for a single sample.
         #. Encodes the data into latent space using the encoder network
         #. Generates a mean \\( q_m \\) and variance \\( q_v \\) (clamped to \\( [-5, 5] \\))
         #. Samples a new value from an i.i.d. multivariate normal \\( \\sim N(q_m, \\mathbf{I}q_v) \\)
        :param x: tensor with shape (n_input,)
        :param cat_list: list of category membership(s) for this sample
        :return: tensors of shape ``(n_latent,)`` for mean and var, and sample
        :rtype: 3-tuple of :py:class:`torch.Tensor`
        """

        # Parameters for latent distribution
        q = self.encoder(x, *cat_list)
        q_m = self.mean_encoder(q)
        q_v = torch.exp(
            self.var_encoder(q)
        )  # (computational stability safeguard)torch.clamp(, -5, 5)
        if self.distribution == "normal":
            latent = self.reparameterize_normal(q_m, q_v)
        else:
            latent = self.reparameterize_transformation(q_m, q_v)
        return q_m, q_v, latent


# Decoder
class DecoderSCVI(nn.Module):
    r"""Decodes data from latent space of ``n_input`` dimensions ``n_output``
    dimensions using a fully-connected neural network of ``n_hidden`` layers.

    :param n_input: The dimensionality of the input (latent space)
    :param n_output: The dimensionality of the output (data space)
    :param n_cat_list: A list containing the number of categories
                       for each category of interest. Each category will be
                       included using a one-hot encoding
    :param n_layers: The number of fully-connected hidden layers
    :param n_hidden: The number of nodes per hidden layer
    :param dropout_rate: Dropout rate to apply to each of the hidden layers
    """

    def __init__(
        self,
        n_input: int,
        n_output: int,
        n_cat_list: Iterable[int] = None,
        n_layers: int = 1,
        n_hidden: int = 128,
    ):
        super().__init__()
        self.px_decoder = FCLayers(
            n_in=n_input,
            n_out=n_hidden,
            n_cat_list=n_cat_list,
            n_layers=n_layers,
            n_hidden=n_hidden,
            dropout_rate=0,
        )

        # mean gamma
        self.px_scale_decoder = nn.Sequential(
            nn.Linear(n_hidden, n_output), nn.Softmax(dim=-1)
        )

        # dispersion: here we only deal with gene-cell dispersion case
        self.px_r_decoder = nn.Linear(n_hidden, n_output)

        # dropout
        self.px_dropout_decoder = nn.Linear(n_hidden, n_output)

    def forward(
        self, dispersion: str, z: torch.Tensor, library: torch.Tensor, *cat_list: int
    ):
        r"""The forward computation for a single sample.

         #. Decodes the data from the latent space using the decoder network
         #. Returns parameters for the ZINB distribution of expression
         #. If ``dispersion != 'gene-cell'`` then value for that param will be ``None``

        :param dispersion: One of the following

            * ``'gene'`` - dispersion parameter of NB is constant per gene across cells
            * ``'gene-batch'`` - dispersion can differ between different batches
            * ``'gene-label'`` - dispersion can differ between different labels
            * ``'gene-cell'`` - dispersion can differ for every gene in every cell

        :param z: tensor with shape ``(n_input,)``
        :param library: library size
        :param cat_list: list of category membership(s) for this sample
        :return: parameters for the ZINB distribution of expression
        :rtype: 4-tuple of :py:class:`torch.Tensor`
        """

        # The decoder returns values for the parameters of the ZINB distribution
        px = self.px_decoder(z, *cat_list)
        px_scale = self.px_scale_decoder(px)
        px_dropout = self.px_dropout_decoder(px)
        # Clamp to high value: exp(12) ~ 160000 to avoid nans (computational stability)
        px_rate = torch.exp(library) * px_scale  # torch.clamp( , max=12)
        px_r = self.px_r_decoder(px) if dispersion == "gene-cell" else None
        return px_scale, px_r, px_rate, px_dropout


class FactorDecoder(nn.Module):
    def __init__(self, n_input: int, n_output: int, n_cat_list: Iterable[int] = None):
        super().__init__()

        self.n_batches = n_cat_list[0]  # Just try a simple case for now
        if self.n_batches > 1:
            self.batch_regressor = nn.Linear(self.n_batches - 1, n_output, bias=False)
        else:
            self.batch_regressor = None

        self.factor_regressor = nn.Linear(n_input, n_output)

        # dropout
        self.px_dropout_decoder = nn.Linear(n_input, n_output)

    def forward(
        self, dispersion: str, z: torch.Tensor, library: torch.Tensor, *cat_list: int
    ):
        # The decoder returns values for the parameters of the ZINB distribution
        p1_ = self.factor_regressor(z)
        if self.n_batches > 1:
            one_hot_cat = one_hot(cat_list[0], self.n_batches)[:, :-1]
            p2_ = self.batch_regressor(one_hot_cat)
            raw_px_scale = p1_ + p2_
        else:
            raw_px_scale = p1_

        # mean gamma
        px_scale = torch.softmax(raw_px_scale, dim=-1)
        px_dropout = self.px_dropout_decoder(z)
        px_rate = torch.exp(library) * px_scale
        px_r = None

        return px_scale, px_r, px_rate, px_dropout


# Decoder


class LinearDecoderSCVI(nn.Module):
    r"""Decodes data from latent space of ``n_input`` dimensions ``n_output``
    dimensions using a linear decoder

    :param n_input: The dimensionality of the input (latent space)
    :param n_output: The dimensionality of the output (data space)
    :param n_cat_list: A list containing the number of categories
                       for each category of interest. Each category will be
                       included using a one-hot encoding
    """

    def __init__(
        self,
        n_input: int,
        n_output: int,
        n_cat_list: Iterable[int] = None,
        n_layers: int = 1,
    ):
        super().__init__()
        self.px_decoder = FCLayers(
            n_in=n_input,
            n_out=n_output,
            n_cat_list=n_cat_list,
            n_layers=1,
            n_hidden=n_output,
            dropout_rate=0,
            use_relu=False,
            bias=False,
        )
        # mean gamma
        self.px_scale_decoder = nn.Softmax(dim=-1)

        # dropout
        self.px_dropout_decoder = nn.Linear(n_input, n_output)

    def forward(
        self, dispersion: str, z: torch.Tensor, library: torch.Tensor, *cat_list: int
    ):
        r"""The forward computation for a single sample.

         #. Decodes the data from the latent space using the decoder network
         #. Returns parameters for the ZINB distribution of expression

        :param z: tensor with shape ``(n_input,)``
        :param library: library size
        :param cat_list: list of category membership(s) for this sample
        :return: parameters for the ZINB distribution of expression
        :rtype: 4-tuple of :py:class:`torch.Tensor`
        """

        # The decoder returns values for the parameters of the ZINB distribution
        # z_drop = self.drop_latent(z)
        px = self.px_decoder(z, *cat_list)
        px_scale = self.px_scale_decoder(px)
        px_dropout = self.px_dropout_decoder(z)
        px_rate = torch.exp(library) * px_scale
        px_r = None
        return px_scale, px_r, px_rate, px_dropout


# Decoder


class Decoder(nn.Module):
    r"""Decodes data from latent space of ``n_input`` dimensions to ``n_output``
    dimensions using a fully-connected neural network of ``n_hidden`` layers.
    Output is the mean and variance of a multivariate Gaussian

    :param n_input: The dimensionality of the input (latent space)
    :param n_output: The dimensionality of the output (data space)
    :param n_cat_list: A list containing the number of categories
                       for each category of interest. Each category will be
                       included using a one-hot encoding
    :param n_layers: The number of fully-connected hidden layers
    :param n_hidden: The number of nodes per hidden layer
    :param dropout_rate: Dropout rate to apply to each of the hidden layers
    """

    def __init__(
        self,
        n_input: int,
        n_output: int,
        n_cat_list: Iterable[int] = None,
        n_layers: int = 1,
        n_hidden: int = 128,
    ):
        super().__init__()
        self.decoder = FCLayers(
            n_in=n_input,
            n_out=n_hidden,
            n_cat_list=n_cat_list,
            n_layers=n_layers,
            n_hidden=n_hidden,
            dropout_rate=0,
        )

        self.mean_decoder = nn.Linear(n_hidden, n_output)
        self.var_decoder = nn.Linear(n_hidden, n_output)

    def forward(self, x: torch.Tensor, *cat_list: int):
        r"""The forward computation for a single sample.

         #. Decodes the data from the latent space using the decoder network
         #. Returns tensors for the mean and variance of a multivariate distribution

        :param x: tensor with shape ``(n_input,)``
        :param cat_list: list of category membership(s) for this sample
        :return: Mean and variance tensors of shape ``(n_output,)``
        :rtype: 2-tuple of :py:class:`torch.Tensor`
        """

        # Parameters for latent distribution
        p = self.decoder(x, *cat_list)
        p_m = self.mean_decoder(p)
        p_v = torch.exp(self.var_decoder(p))
        return p_m, p_v<|MERGE_RESOLUTION|>--- conflicted
+++ resolved
@@ -42,28 +42,6 @@
         else:
             self.n_cat_list = []
 
-<<<<<<< HEAD
-        self.fc_layers = nn.Sequential(
-            collections.OrderedDict(
-                [
-                    (
-                        "Layer {}".format(i),
-                        nn.Sequential(
-                            nn.Linear(n_in + sum(self.n_cat_list), n_out, bias=bias),
-                            nn.BatchNorm1d(n_out, momentum=0.01, eps=0.001)
-                            if use_batch_norm
-                            else None,
-                            nn.ReLU() if use_relu else None,
-                            nn.Dropout(p=dropout_rate) if dropout_rate > 0 else None,
-                        ),
-                    )
-                    for i, (n_in, n_out) in enumerate(
-                        zip(layers_dim[:-1], layers_dim[1:])
-                    )
-                ]
-            )
-        )
-=======
         self.fc_layers = nn.Sequential(collections.OrderedDict(
             [('Layer {}'.format(i), nn.Sequential(
                 nn.Linear(n_in + sum(self.n_cat_list), n_out),
@@ -72,10 +50,9 @@
                 # here too so that the results match our old tensorflow code. The default
                 # setting from pytorch would probably be fine too but we haven't tested that.
                 nn.BatchNorm1d(n_out, momentum=.01, eps=0.001) if use_batch_norm else None,
-                nn.ReLU(),
+                nn.ReLU() if use_relu else None,
                 nn.Dropout(p=dropout_rate) if dropout_rate > 0 else None))
              for i, (n_in, n_out) in enumerate(zip(layers_dim[:-1], layers_dim[1:]))]))
->>>>>>> ebd36c1b
 
     def forward(self, x: torch.Tensor, *cat_list: int):
         r"""Forward computation on ``x``.
